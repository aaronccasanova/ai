# Vercel AI Utils

Edge-ready utilities to accelerate working with AI in JavaScript and React.

## Installation

```sh
pnpm install @vercel/ai-utils
```

**Table of Contents**

<!-- START doctoc generated TOC please keep comment here to allow auto update -->
<!-- DON'T EDIT THIS SECTION, INSTEAD RE-RUN doctoc TO UPDATE -->

- [Installation](#installation)
- [Background](#background)
- [Usage](#usage)
- [Tutorial](#tutorial)
  - [Create a Next.js app](#create-a-nextjs-app)
  - [Add your OpenAI API Key to `.env`](#add-your-openai-api-key-to-env)
  - [Create a Route Handler](#create-a-route-handler)
  - [Wire up the UI](#wire-up-the-ui)
- [API Reference](#api-reference)
  - [`OpenAIStream(res: Response, cb: AIStreamCallbacks): ReadableStream`](#openaistreamres-response-cb-aistreamcallbacks-readablestream)
  - [`HuggingFaceStream(iter: AsyncGenerator<any>, cb?: AIStreamCallbacks): ReadableStream`](#huggingfacestreamiter-asyncgeneratorany-cb-aistreamcallbacks-readablestream)
  - [`StreamingTextResponse(res: ReadableStream, init?: ResponseInit)`](#streamingtextresponseres-readablestream-init-responseinit)

<!-- END doctoc generated TOC please keep comment here to allow auto update -->

## Background

Creating UIs with contemporary AI providers is a daunting task. Ideally, language models/providers would be fast enough where developers could just fetch complete responses data with JSON in a few hundred milliseconds, but the reality is starkly different. It's quite common for these LLMs to take 5-40s to whip up a response.

Instead of tormenting users with a seemingly endless loading spinner while these models conjure up responses or completions, the progressive approach involves streaming the text output to the frontend on the fly-—a tactic championed by OpenAI's ChatGPT. However, implementing this technique is easier said than done. Each AI provider has its own unique SDK, each has its own envelope surrounding the tokens, and each with different metadata (whose usefulness varies drastically).

Many AI utility helpers so far in the JS ecosystem tend to overcomplicate things with unnecessary magic tricks, excess levels of indirection, and lossy abstractions. Here's where Vercel AI Utils comes to the rescue—**a compact library designed to alleviate the headaches of constructing streaming text UIs** by taking care of the most annoying parts and then getting out of your way:

- Diminish the boilerplate necessary for handling streaming text responses
- Guarantee the capability to run functions at the Edge
- Streamline fetching and rendering of streaming responses (in React)

The goal of this library lies in its commitment to work directly with each AI/Model Hosting Provider's SDK, an equivalent edge-compatible version, or a vanilla `fetch` function. Its job is simply to cut through the confusion and handle the intricacies of streaming text, leaving you to concentrate on building your next big thing instead of wasting another afternoon tweaking `TextEncoder` with trial and error.

## Usage

```tsx
// app/api/generate/route.ts
<<<<<<< HEAD
import { Configuration, OpenAIApi } from 'openai-edge';
import { OpenAIStream, StreamingTextResponse } from '@vercel/ai-utils';
=======
import { Configuration, OpenAIApi } from 'openai-edge'
import { OpenAIStream, StreamingTextResponse } from '@vercel/ai-utils'
>>>>>>> bb9ad040

const config = new Configuration({
  apiKey: process.env.OPENAI_API_KEY
})
const openai = new OpenAIApi(config)

export const runtime = 'edge'

export async function POST() {
  const response = await openai.createChatCompletion({
    model: 'gpt-4',
    stream: true,
<<<<<<< HEAD
    messages: [{ role: 'user', content: 'What is love?' }],
  });
  const stream = OpenAIStream(response);
  return new StreamingTextResponse(stream);
=======
    messages: [{ role: 'user', content: 'What is love?' }]
  })
  const stream = OpenAIStream(response)
  return new StreamingTextResponse(stream)
>>>>>>> bb9ad040
}
```

## Tutorial

For this example, we'll stream a chat completion text from OpenAI's `gpt-3.5-turbo` and render it in Next.js. This tutorial assumes you have

### Create a Next.js app

Create a Next.js application and install `@vercel/ai-utils` and `openai-edge`. We currently prefer the latter `openai-edge` library over the official OpenAI SDK because the official SDK uses `axios` which is not compatible with Vercel Edge Functions.

```sh
pnpx create-next-app my-ai-app
cd my-ai-app
pnpm install @vercel/ai-utils openai-edge
```

### Add your OpenAI API Key to `.env`

Create a `.env` file and add an OpenAI API Key called

```sh
touch .env
```

```env
OPENAI_API_KEY=xxxxxxxxx
```

### Create a Route Handler

Create a Next.js Route Handler that uses the Edge Runtime that we'll use to generate a chat completion via OpenAI that we'll then stream back to our Next.js.

```tsx
// ./app/api/generate/route.ts
<<<<<<< HEAD
import { Configuration, OpenAIApi } from 'openai-edge';
import { OpenAIStream, StreamingTextResponse } from '@vercel/ai-utils';
=======
import { Configuration, OpenAIApi } from 'openai-edge'
import { OpenAIStream, StreamingTextResponse } from '@vercel/ai-utils'
>>>>>>> bb9ad040

// Create an OpenAI API client (that's edge friendly!)
const config = new Configuration({
  apiKey: process.env.OPENAI_API_KEY
})
const openai = new OpenAIApi(config)

// IMPORTANT! Set the runtime to edge
export const runtime = 'edge'

export async function POST(req: Request) {
  // Extract the `prompt` from the body of the request
  const { prompt } = await req.json()

  // Ask OpenAI for a streaming chat completion given the prompt
  const response = await openai.createCompletion({
    model: 'gpt-3.5-turbo',
    stream: true,
    prompt
  })
  // Convert the response into a friendly text-stream
<<<<<<< HEAD
  const stream = OpenAIStream(response);
=======
  const stream = OpenAIStream(response)
>>>>>>> bb9ad040
  // Respond with the stream
  return new StreamingTextResponse(stream)
}
```

Vercel AI Utils provides 2 utility helpers to make the above seamless: First, we pass the streaming `response` we receive from OpenAI to `OpenAIStream`. This method decodes/extracts the text tokens in the response and then re-encodes them properly for simple consumption. We can then pass that new stream directly to `StreamingTextResponse`. This is another utility class that extends the normal Node/Edge Runtime `Response` class with the default headers you probably want (hint: `'Content-Type': 'text/plain; charset=utf-8'` is already set for you).

### Wire up the UI

Create a Client component with a form that we'll use to gather the prompt from the user and then stream back the completion from.

```tsx
// ./app/form.ts
'use client'

import { useState } from 'react'
import { useCompletion } from '@vercel/ai-utils/react' //@todo

export function Form() {
  const [value, setValue] = useState('')
  const { setPrompt, completion } = useCompletion('/api/generate')
  return (
    <div>
      <form
        onSubmit={e => {
          e.preventDefault()
          setPrompt(value)
          setValue('')
        }}
      >
        <textarea value={value} onChange={e => setValue(e.target.value)} />
        <button type="submit">Submit</button>
      </form>
      <div>{completion}</div>
    </div>
  )
}
```

## API Reference

### `OpenAIStream(res: Response, cb: AIStreamCallbacks): ReadableStream`

A transform that will extract the text from all chat and completion OpenAI models as returned as a `ReadableStream`.

```tsx
// app/api/generate/route.ts
import { Configuration, OpenAIApi } from 'openai-edge';
import { OpenAIStream, StreamingTextResponse } from '@vercel/ai-utils';

const config = new Configuration({
  apiKey: process.env.OPENAI_API_KEY,
});
const openai = new OpenAIApi(config);

export const runtime = 'edge';

export async function POST() {
  const response = await openai.createChatCompletion({
    model: 'gpt-4',
    stream: true,
    messages: [{ role: 'user', content: 'What is love?' }],
  });
  const stream = OpenAIStream(response, {
    async onStart() {
      console.log('streamin yo')
    },
    async onToken(token) {
      console.log('token: ' + token)
    },
    async onCompletion(content) {
      console.log('full text: ' + )
      // await prisma.messages.create({ content }) or something
    }
  });
  return new StreamingTextResponse(stream);
}
```

### `HuggingFaceStream(iter: AsyncGenerator<any>, cb?: AIStreamCallbacks): ReadableStream`

A transform that will extract the text from _most_ chat and completion HuggingFace models and return them as a `ReadableStream`.

```tsx
// app/api/generate/route.ts
import { HfInference } from '@huggingface/inference'
import { HuggingFaceStream, StreamingTextResponse } from '@vercel/ai-utils'

export const runtime = 'edge'

const Hf = new HfInference(process.env.HUGGINGFACE_API_KEY)

export async function POST() {
  const response = await Hf.textGenerationStream({
    model: 'OpenAssistant/oasst-sft-4-pythia-12b-epoch-3.5',
    inputs: `<|prompter|>What's the Earth total population?<|endoftext|><|assistant|>`,
    parameters: {
      max_new_tokens: 200,
      // @ts-ignore
      typical_p: 0.2, // you'll need this for OpenAssistant
      repetition_penalty: 1,
      truncate: 1000,
      return_full_text: false
    }
  })
  const stream = HuggingFaceStream(response)
  return new StreamingTextResponse(stream)
}
```

### `StreamingTextResponse(res: ReadableStream, init?: ResponseInit)`

This is a tiny wrapper around `Response` class that makes returning `ReadableStreams` of text a one liner. Status is automatically set to `200`, with `'Content-Type': 'text/plain; charset=utf-8'` set as `headers`.

```tsx
// app/api/generate/route.ts
<<<<<<< HEAD
import { OpenAIStream, StreamingTextResponse } from '@vercel/ai-utils';
=======
import { OpenAIStream, StreamingTextResponse } from '@vercel/ai-utils'
>>>>>>> bb9ad040

export const runtime = 'edge'

export async function POST() {
  const response = await openai.createChatCompletion({
    model: 'gpt-4',
    stream: true,
<<<<<<< HEAD
    messages: { role: 'user', content: 'What is love?' },
  });
  const stream = OpenAIStream(response);
=======
    messages: { role: 'user', content: 'What is love?' }
  })
  const stream = OpenAIStream(response)
>>>>>>> bb9ad040
  return new StreamingTextResponse(stream, {
    'X-RATE-LIMIT': 'lol'
  }) // => new Response(stream, { status: 200, headers: { 'Content-Type': 'text/plain; charset=utf-8', 'X-RATE-LIMIT': 'lol' }})
}
```<|MERGE_RESOLUTION|>--- conflicted
+++ resolved
@@ -46,13 +46,8 @@
 
 ```tsx
 // app/api/generate/route.ts
-<<<<<<< HEAD
-import { Configuration, OpenAIApi } from 'openai-edge';
-import { OpenAIStream, StreamingTextResponse } from '@vercel/ai-utils';
-=======
 import { Configuration, OpenAIApi } from 'openai-edge'
 import { OpenAIStream, StreamingTextResponse } from '@vercel/ai-utils'
->>>>>>> bb9ad040
 
 const config = new Configuration({
   apiKey: process.env.OPENAI_API_KEY
@@ -65,17 +60,10 @@
   const response = await openai.createChatCompletion({
     model: 'gpt-4',
     stream: true,
-<<<<<<< HEAD
-    messages: [{ role: 'user', content: 'What is love?' }],
-  });
-  const stream = OpenAIStream(response);
-  return new StreamingTextResponse(stream);
-=======
     messages: [{ role: 'user', content: 'What is love?' }]
   })
   const stream = OpenAIStream(response)
   return new StreamingTextResponse(stream)
->>>>>>> bb9ad040
 }
 ```
 
@@ -111,13 +99,8 @@
 
 ```tsx
 // ./app/api/generate/route.ts
-<<<<<<< HEAD
-import { Configuration, OpenAIApi } from 'openai-edge';
-import { OpenAIStream, StreamingTextResponse } from '@vercel/ai-utils';
-=======
 import { Configuration, OpenAIApi } from 'openai-edge'
 import { OpenAIStream, StreamingTextResponse } from '@vercel/ai-utils'
->>>>>>> bb9ad040
 
 // Create an OpenAI API client (that's edge friendly!)
 const config = new Configuration({
@@ -139,11 +122,7 @@
     prompt
   })
   // Convert the response into a friendly text-stream
-<<<<<<< HEAD
-  const stream = OpenAIStream(response);
-=======
   const stream = OpenAIStream(response)
->>>>>>> bb9ad040
   // Respond with the stream
   return new StreamingTextResponse(stream)
 }
@@ -260,11 +239,7 @@
 
 ```tsx
 // app/api/generate/route.ts
-<<<<<<< HEAD
-import { OpenAIStream, StreamingTextResponse } from '@vercel/ai-utils';
-=======
 import { OpenAIStream, StreamingTextResponse } from '@vercel/ai-utils'
->>>>>>> bb9ad040
 
 export const runtime = 'edge'
 
@@ -272,15 +247,9 @@
   const response = await openai.createChatCompletion({
     model: 'gpt-4',
     stream: true,
-<<<<<<< HEAD
-    messages: { role: 'user', content: 'What is love?' },
-  });
-  const stream = OpenAIStream(response);
-=======
     messages: { role: 'user', content: 'What is love?' }
   })
   const stream = OpenAIStream(response)
->>>>>>> bb9ad040
   return new StreamingTextResponse(stream, {
     'X-RATE-LIMIT': 'lol'
   }) // => new Response(stream, { status: 200, headers: { 'Content-Type': 'text/plain; charset=utf-8', 'X-RATE-LIMIT': 'lol' }})
