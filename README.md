--- conflicted
+++ resolved
@@ -4,15 +4,9 @@
 
 ## Features
 
-<<<<<<< HEAD
 - [SWR](https://swr.vercel.app)-powered React hooks for streaming text responses and building chat and completion UIs
 - First-class support for [LangChain](js.langchain.com/docs) and native [OpenAI](https://openai.com), [Anthropic](https://anthropicai.com), and [HuggingFace](https://huggingface.co) Inference JavaScript SDKs
 - [Edge Runtime](https://edge-runtime.vercel.app/) compatibility
-=======
-- SWR-powered React hooks for streaming text responses and building chat and completion UIs
-- First-class support for [LangChain](js.langchain.com/docs) and native OpenAI, Anthropic, and HuggingFace Inference JavaScript SDKs
-- Edge Runtime compatibility
->>>>>>> 078d4248
 - Callbacks for saving completed streaming responses to a database (in the same request)
 
 ## Quick Start
@@ -21,44 +15,8 @@
 pnpm install @vercel/ai-utils
 ```
 
-<<<<<<< HEAD
-=======
-**Table of Contents**
-
-<!-- START doctoc generated TOC please keep comment here to allow auto update -->
-<!-- DON'T EDIT THIS SECTION, INSTEAD RE-RUN doctoc TO UPDATE -->
-
-- [Features](#features)
-- [Installation](#installation)
-- [Usage](#usage)
-- [Tutorial](#tutorial)
-  - [Create a Next.js app](#create-a-nextjs-app)
-  - [Add your OpenAI API Key to `.env`](#add-your-openai-api-key-to-env)
-  - [Create a Route Handler](#create-a-route-handler)
-  - [Wire up the UI](#wire-up-the-ui)
-- [API Reference](#api-reference)
-  - [`OpenAIStream(res: Response, cb: AIStreamCallbacks): ReadableStream`](#openaistreamres-response-cb-aistreamcallbacks-readablestream)
-  - [`HuggingFaceStream(iter: AsyncGenerator<any>, cb?: AIStreamCallbacks): ReadableStream`](#huggingfacestreamiter-asyncgeneratorany-cb-aistreamcallbacks-readablestream)
-  - [`StreamingTextResponse(res: ReadableStream, init?: ResponseInit)`](#streamingtextresponseres-readablestream-init-responseinit)
-  - [`LangChainStream(cb?: AIStreamCallbacks): { stream: ReadableStream; handlers: LangChainHandlers }`](#langchainstreamcb-aistreamcallbacks--stream-readablestream-handlers-langchainhandlers-)
-    - [Example](#example)
-  - [`useChat(options: UseChatOptions): ChatHelpers`](#usechatoptions-usechatoptions-chathelpers)
-    - [Types](#types)
-      - [`Message`](#message)
-    - [`UseChatOptions`](#usechatoptions)
-      - [`UseChatHelpers`](#usechathelpers)
-    - [Example](#example-1)
-  - [`useCompletion(options: UseCompletionOptions): CompletionHelpers`](#usecompletionoptions-usecompletionoptions-completionhelpers)
-    - [Types](#types-1)
-    - [`UseCompletionOptions`](#usecompletionoptions)
-      - [`CompletionHelpers`](#completionhelpers)
-    - [Example](#example-2)
-
-<!-- END doctoc generated TOC please keep comment here to allow auto update -->
-
 ## Usage
 
->>>>>>> 078d4248
 ```tsx
 // ./app/api/chat/route.ts
 import { Configuration, OpenAIApi } from 'openai-edge'
@@ -82,111 +40,7 @@
 }
 ```
 
-<<<<<<< HEAD
 ```tsx
-=======
-```tsx
-// ./app/page.tsx
-'use client'
-
-import { useChat } from '@vercel/ai-utils'
-
-export default function Chat() {
-  const { messages, input, handleInputChange, handleSubmit } = useChat()
-
-  return (
-    <div className="mx-auto w-full max-w-md py-24 flex flex-col stretch">
-      {messages.length > 0
-        ? messages.map(m => (
-            <div key={m.id}>
-              {m.role === 'user' ? 'User: ' : 'AI: '}
-              {m.content}
-            </div>
-          ))
-        : null}
-
-      <form onSubmit={handleSubmit}>
-        <input
-          className="fixed w-full max-w-md bottom-0 border border-gray-300 rounded mb-8 shadow-xl p-2"
-          value={input}
-          placeholder="Say something..."
-          onChange={handleInputChange}
-        />
-      </form>
-    </div>
-  )
-}
-```
-
-## Tutorial
-
-For this example, we'll stream a chat completion text from OpenAI's `gpt-3.5-turbo` and render it in Next.js. This tutorial assumes you have
-
-### Create a Next.js app
-
-Create a Next.js application and install `@vercel/ai-utils` and `openai-edge`. We currently prefer the latter `openai-edge` library over the official OpenAI SDK because the official SDK uses `axios` which is not compatible with Vercel Edge Functions.
-
-```sh
-pnpx create-next-app my-ai-app
-cd my-ai-app
-pnpm install @vercel/ai-utils openai-edge
-```
-
-### Add your OpenAI API Key to `.env`
-
-Create a `.env` file and add an OpenAI API Key called
-
-```sh
-touch .env
-```
-
-```env
-OPENAI_API_KEY=xxxxxxxxx
-```
-
-### Create a Route Handler
-
-Create a Next.js Route Handler that uses the Edge Runtime that we'll use to generate a chat completion via OpenAI that we'll then stream back to our Next.js.
-
-```tsx
-// ./app/api/chat/route.ts
-import { Configuration, OpenAIApi } from 'openai-edge'
-import { OpenAIStream, StreamingTextResponse } from '@vercel/ai-utils'
-
-// Create an OpenAI API client (that's edge friendly!)
-const config = new Configuration({
-  apiKey: process.env.OPENAI_API_KEY
-})
-const openai = new OpenAIApi(config)
-
-// IMPORTANT! Set the runtime to edge
-export const runtime = 'edge'
-
-export async function POST(req: Request) {
-  // Extract the `prompt` from the body of the request
-  const { messages } = await req.json()
-
-  // Ask OpenAI for a streaming chat completion given the prompt
-  const response = await openai.createChatCompletion({
-    model: 'gpt-3.5-turbo',
-    stream: true,
-    messages
-  })
-  // Convert the response into a friendly text-stream
-  const stream = OpenAIStream(response)
-  // Respond with the stream
-  return new StreamingTextResponse(stream)
-}
-```
-
-Vercel AI Utils provides 2 utility helpers to make the above seamless: First, we pass the streaming `response` we receive from OpenAI to `OpenAIStream`. This method decodes/extracts the text tokens in the response and then re-encodes them properly for simple consumption. We can then pass that new stream directly to `StreamingTextResponse`. This is another utility class that extends the normal Node/Edge Runtime `Response` class with the default headers you probably want (hint: `'Content-Type': 'text/plain; charset=utf-8'` is already set for you).
-
-### Wire up the UI
-
-Create a Client component with a form that we'll use to gather the prompt from the user and then stream back the completion from.
-
-```tsx
->>>>>>> 078d4248
 // ./app/page.tsx
 'use client'
 
@@ -225,290 +79,10 @@
 
 ## Authors
 
-<<<<<<< HEAD
 This library is created by [Vercel](https://vercel.com) and [Next.js](https://nextjs.org) team members, with contributions:
 
 - Jared Palmer ([@rauchg](https://twitter.com/rauchg)) - [Vercel](https://vercel.com)
 - Shu Ding ([@shuding\_](https://twitter.com/shuding_)) - [Vercel](https://vercel.com)
 - Malte Ubl ([@cramforce](https://twitter.com/cramforce)) - [Vercel](https://vercel.com)
 
-[Contributors](https://github.com/vercel-labs/ai-utils/graphs/contributors)
-=======
-### `LangChainStream(cb?: AIStreamCallbacks): { stream: ReadableStream; handlers: LangChainHandlers }`
-
-Returns a `stream` and bag of [LangChain](js.langchain.com/docs) `BaseCallbackHandlerMethodsClass` that automatically implement streaming in such a way that you can use `useChat` and `useCompletion`.
-
-#### Example
-
-Here is a reference implementation of a chat endpoint that uses both AI Utils and LangChain together with Next.js App Router
-
-```tsx
-// app/api/chat/route.ts
-import { StreamingTextResponse, LangChainStream } from '@vercel/ai-utils'
-import { ChatOpenAI } from 'langchain/chat_models/openai'
-import { AIChatMessage, HumanChatMessage } from 'langchain/schema'
-import { CallbackManager } from 'langchain/callbacks'
-
-export const runtime = 'edge'
-
-export async function POST(req: Request) {
-  const { messages } = await req.json()
-  const { stream, handlers } = LangChainStream()
-
-  const llm = new ChatOpenAI({
-    streaming: true,
-    callbackManager: CallbackManager.fromHandlers(handlers)
-  })
-
-  llm
-    .call(
-      messages.map(m =>
-        m.role == 'user'
-          ? new HumanChatMessage(m.content)
-          : new AIChatMessage(m.content)
-      )
-    )
-    .catch(console.error)
-
-  return new StreamingTextResponse(stream)
-}
-```
-
-```tsx
-// app/page.tsx
-'use client'
-
-import { useChat } from '@vercel/ai-utils'
-
-export default function Chat() {
-  const { messages, input, isLoading, handleInputChange, handleSubmit } =
-    useChat()
-
-  return (
-    <div className="mx-auto w-full max-w-md py-24 flex flex-col stretch">
-      {messages.length > 0
-        ? messages.map(m => (
-            <div key={m.id}>
-              {m.role === 'user' ? 'User: ' : 'AI: '}
-              {m.content}
-            </div>
-          ))
-        : null}
-
-       <form onSubmit={handleSubmit}>
-        <input
-          className="fixed w-full max-w-md bottom-0 border border-gray-300 rounded mb-8 shadow-xl p-2"
-          value={input}
-          placeholder="Say something..."
-          onChange={handleInputChange}
-        />
-
-        <button disabled={isLoading} type="submit">
-          Send
-        </button>
-      </form>
-    </div>
-```
-
-### `useChat(options: UseChatOptions): ChatHelpers`
-
-An SWR-powered React hook for streaming chat messages and handling chat and prompt input state.
-
-The `useChat` hook is designed to provide an intuitive interface for building ChatGPT-like UI's in React with streaming text responses. It leverages the [SWR](https://swr.vercel.app) library for efficient data fetching and state synchronization.
-
-#### Types
-
-##### `Message`
-
-The Message type represents a chat message within your application.
-
-```tsx
-type Message = {
-  id: string
-  createdAt?: Date
-  content: string
-  role: 'system' | 'user' | 'assistant'
-}
-```
-
-#### `UseChatOptions`
-
-The UseChatOptions type defines the configuration options for the useChat hook.
-
-```tsx
-type UseChatOptions = {
-  api?: string
-  id?: string
-  initialMessages?: Message[]
-  initialInput?: string
-  onResponse?: (response: Response) => void
-  onFinish?: (message: Message) => void
-  headers?: Record<string, string> | Headers
-  body?: any
-}
-```
-
-##### `UseChatHelpers`
-
-The `UseChatHelpers` type is the return type of the `useChat` hook. It provides various utilities to interact with and manipulate the chat.
-
-```tsx
-type UseChatHelpers = {
-  messages: Message[]
-  error: any
-  append: (message: Message) => void
-  reload: () => void
-  stop: () => void
-  set: (messages: Message[]) => void
-  input: string
-  setInput: react.Dispatch<react.SetStateAction<string>>
-  handleInputChange: (e: any) => void
-  handleSubmit: (e: React.FormEvent<HTMLFormElement>) => void
-  isLoading: boolean
-}
-```
-
-#### Example
-
-Below is a basic example of the useChat hook in a component:
-
-```tsx
-// app/chat.tsx
-'use client'
-
-import { useChat } from '@vercel/ai-utils'
-
-export default function Chat() {
-  const { messages, input, stop, isLoading, handleInputChange, handleSubmit } =
-    useChat({
-      api: '/api/some-custom-endpoint',
-      initialMessages: [
-        {
-          id: 'abc124',
-          content: 'You are an AI assistant ...',
-          role: 'system'
-        }
-      ]
-    })
-
-  return (
-    <div className="mx-auto w-full max-w-md py-24 flex flex-col stretch">
-      {messages.length > 0
-        ? messages.map(m => (
-            <div key={m.id}>
-              {m.role === 'user' ? 'User: ' : 'AI: '}
-              {m.content}
-            </div>
-          ))
-        : null}
-
-      <form onSubmit={handleSubmit}>
-        <input
-          className="fixed w-full max-w-md bottom-0 border border-gray-300 rounded mb-8 shadow-xl p-2"
-          value={input}
-          placeholder="Say something..."
-          onChange={handleInputChange}
-        />
-        <button type="button" onClick={stop}>
-          Stop
-        </button>
-        <button disabled={isLoading} type="submit">
-          Send
-        </button>
-      </form>
-    </div>
-  )
-}
-```
-
-In this example, chat is an object of type `UseChatHelpers`, which contains various utilities to interact with and control the chat. You can use these utilities to render chat messages, handle input changes, submit messages, and manage the chat state in your UI.
-
-### `useCompletion(options: UseCompletionOptions): CompletionHelpers`
-
-An SWR-powered React hook for streaming text completion and handling completion and prompt input state.
-
-The `useCompletion` hook is designed to provide an intuitive interface for building a UI that streams text completions in React. It leverages the [SWR](https://swr.vercel.app) library for efficient data fetching and state synchronization.
-
-#### Types
-
-#### `UseCompletionOptions`
-
-The `UseCompletionOptions` type defines the configuration options for the `useCompletion` hook.
-
-```tsx
-type UseCompletionOptions = {
-  api?: string
-  id?: string
-  initialInput?: string
-  initialCompletion?: string
-  onResponse?: (response: Response) => void
-  onFinish?: (prompt: string, completion: string) => void
-  headers?: Record<string, string> | Headers
-  body?: any
-}
-```
-
-##### `CompletionHelpers`
-
-The `CompletionHelpers` type is the return type of the `useCompletion` hook. It provides various utilities to interact with and manipulate the completion.
-
-```tsx
-type UseChatHelpers = {
-  completion: string
-  complete: (prompt: string) => void
-  error: any
-  set: (completion: string) => void
-  stop: () => void
-  input: string
-  setInput: react.Dispatch<react.SetStateAction<string>>
-  handleInputChange: (e: any) => void
-  handleSubmit: (e: React.FormEvent<HTMLFormElement>) => void
-  isLoading: boolean
-}
-```
-
-#### Example
-
-Below is a basic example of the `useCompletion` hook in a component:
-
-```tsx
-// app/completion.tsx
-'use client'
-
-import { useCompletion } from '@vercel/ai-utils'
-
-export default function Completion() {
-  const {
-    completion,
-    input,
-    stop,
-    isLoading,
-    handleInputChange,
-    handleSubmit
-  } = useCompletion({
-    api: '/api/some-custom-endpoint'
-  })
-
-  return (
-    <div className="mx-auto w-full max-w-md py-24 flex flex-col stretch">
-      <form onSubmit={handleSubmit}>
-        <input
-          className="fixed w-full max-w-md bottom-0 border border-gray-300 rounded mb-8 shadow-xl p-2"
-          value={input}
-          placeholder="Say something..."
-          onChange={handleInputChange}
-        />
-
-        <p>Completion result: {completion}</p>
-        <button type="button" onClick={stop}>
-          Stop
-        </button>
-        <button disabled={isLoading} type="submit">
-          Send
-        </button>
-      </form>
-    </div>
-  )
-}
-```
->>>>>>> 078d4248
+[Contributors](https://github.com/vercel-labs/ai-utils/graphs/contributors)